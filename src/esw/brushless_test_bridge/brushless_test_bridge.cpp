--- conflicted
+++ resolved
@@ -10,8 +10,15 @@
     ros::NodeHandle nh;
     ROS_INFO("Running");
 
-<<<<<<< HEAD
+    auto brushlessController = std::make_unique<mrover::BrushlessController>(nh, "jetson", "devboard");
     [[maybe_unused]] auto brushlessController = std::make_unique<mrover::BrushlessController>(nh, "jetson", "devboard");
+
+    ros::Rate rate{100};
+    while (ros::ok()) {
+        brushlessController->setDesiredVelocity(mrover::RadiansPerSecond{1.0f});
+        ros::spinOnce();
+        rate.sleep();
+    }
 
     // Enter the ROS event loop
     brushlessController->SetStop();
@@ -23,16 +30,5 @@
         rate.sleep();
         ros::spinOnce();
     }
-=======
-    auto brushlessController = std::make_unique<mrover::BrushlessController>(nh, "jetson", "devboard");
-
-    ros::Rate rate{100};
-    while (ros::ok()) {
-        brushlessController->setDesiredVelocity(mrover::RadiansPerSecond{1.0f});
-        ros::spinOnce();
-        rate.sleep();
-    }
-
->>>>>>> bfbed01c
     return EXIT_SUCCESS;
 }