--- conflicted
+++ resolved
@@ -6,11 +6,7 @@
 from mrover.msg import PDB, ControllerState, Calibrated
 from mrover.srv import EnableDevice
 from std_msgs.msg import String
-<<<<<<< HEAD
-from sensor_msgs.msg import JointState
-=======
-from sensor_msgs.msg import NavSatFix
->>>>>>> 7e0451e8
+from sensor_msgs.msg import JointState, NavSatFix
 
 class GUIConsumer(JsonWebsocketConsumer):
 
@@ -18,12 +14,9 @@
         self.accept()
         self.pdb_sub = rospy.Subscriber('/pdb_data', PDB, self.pdb_callback)
         self.arm_moteus_sub = rospy.Subscriber('/arm_controller_data', ControllerState, self.arm_controller_callback)
-<<<<<<< HEAD
-        self.arm_moteus_sub = rospy.Subscriber('/calibration_checkbox', Calibrated, self.calibration_checkbox_callback_callback)
+        # self.arm_moteus_sub = rospy.Subscriber('/calibration_checkbox', Calibrated, self.calibration_checkbox_callback_callback)
         self.laser_service = rospy.ServiceProxy("enable_mosfet_device",SetBool )
-=======
         self.gps_fix = rospy.Subscriber('/gps/fix', NavSatFix, self.gps_fix_callback)
->>>>>>> 7e0451e8
         # rospy.wait_for_service("enable_limit_switches")
         self.limit_switch_service = rospy.ServiceProxy("enable_limit_switches", EnableDevice)
         self.joint_state_sub = rospy.Subscriber('/drive_joint_data', JointState, self.joint_state_callback)
@@ -106,19 +99,15 @@
         message = String()
         message.data = "off"
         led_pub.publish(message)
-<<<<<<< HEAD
         
     def joint_state_callback(self, msg):
-        # self.send(text_data=json.dumps({
-        #     'type': 'joint_state',
-        #     'name': msg.name,
-        #     'position': msg.position,
-        #     'velocity': msg.velocity,
-        #     'effort': msg.effort
-        # }))
         self.send(text_data=json.dumps({
-            'type': 'joint_state'
-=======
+            'type': 'joint_state',
+            'name': msg.name,
+            'position': msg.position,
+            'velocity': msg.velocity,
+            'effort': msg.effort
+        }))
     
     def gps_fix_callback(self, msg):
         self.send(text_data=json.dumps({
@@ -126,5 +115,4 @@
             'latitude': msg.latitude,
             'longitude': msg.longitude,
             'altitude': msg.altitude
->>>>>>> 7e0451e8
         }))