--- conflicted
+++ resolved
@@ -18,12 +18,8 @@
         self.laser_service = rospy.ServiceProxy("enable_mosfet_device",SetBool )
         # rospy.wait_for_service("enable_limit_switches")
         self.limit_switch_service = rospy.ServiceProxy("enable_limit_switches", EnableDevice)
-<<<<<<< HEAD
         self.joint_state_sub = rospy.Subscriber('/drive_joint_data', JointState, self.joint_state_callback)
-=======
         self.calibrate_service = rospy.ServiceProxy("arm_calibrate", Trigger)
-        self.accept()
->>>>>>> e52c22bb
 
     def disconnect(self, close_code):
         self.pdb_sub.unregister()
