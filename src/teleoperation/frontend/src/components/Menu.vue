--- conflicted
+++ resolved
@@ -1,93 +1,5 @@
 <template>
   <div class="wrap">
-    <div v-if="vertical">
-      <div>
-        <h3>Motor Data</h3>
-      </div>
-      <table class="tableFormat" style="undefined;table-layout; fixed; width: 745px">
-        <colgroup>
-          <col style="width: 85px" />
-          <col style="width: 60px" />
-          <col style="width: 75px" />
-          <col style="width: 85px" />
-          <col style="width: 60px" />
-          <col style="width: 75px" />
-          <col style="width: 85px" />
-          <col style="width: 60px" />
-          <col style="width: 75px" />
-          <col style="width: 85px" />
-        </colgroup>
-
-        <thead>
-          <tr>
-            <th class="tableElement">Motor</th>
-            <th class="tableElement">Position (m)</th>
-            <th class="tableElement">Velocity (m/s)</th>
-            <th class="tableElement">Effort (Nm)</th>
-          </tr>
-        </thead>
-
-        <tbody>
-          <tr v-for="(joint, index) in jointStateData.name" : key="index">
-            <td class="tableElement"> {{ joint }}</td>
-            <td class="tableElement">
-              {{ (jointStateData.velocity[index] * radius_m).toFixed(3) }}
-            </td>
-            <td class="tableElement">
-              {{ jointStateData.effort[index].toFixed(3) }}
-            </td>
-          </tr>
-        </tbody>
-      </table>
-    </div>
-
-<<<<<<< HEAD
-    <div v-else>
-      <div>
-        <h3>Motor Data</h3>
-      </div>
-      <table class="tableFormat" style="undefined;table-layout: fixed; width: 745px">
-        <colgroup>
-          <col style="width: 85px" />
-          <col style="width: 60px" />
-          <col style="width: 75px" />
-          <col style="width: 85px" />
-          <col style="width: 60px" />
-          <col style="width: 75px" />
-          <col style="width: 85px" />
-          <col style="width: 60px" />
-          <col style="width: 75px" />
-          <col style="width: 85px" />
-        </colgroup>
-
-        <thead>
-          <tr>
-            <th class="tableElement">Motor</th>
-            <th v-for="name in jointStateData.name" class="tableElement">
-              {{ name.toFixed(3) }}
-            </th>
-          </tr>
-          <tr>
-            <th class="tableElement">Position (m)</th>
-            <td v-for="position in jointStateData.position" class="tableElement">
-              {{ (position * radius_m).toFixed(3) }}
-            </td>
-          </tr>
-          <tr>
-            <th class="tableElement">Velocity (m/s)</th>
-            <td v-for="velocity in jointStateData.position" class="tableElement">
-              {{ (velocity * radius_m).toFixed(3) }}
-            </td>
-          </tr>
-          <tr>
-            <th class="tableElement">Effort (Nm)</th>
-            <td v-for="effort in jointStateData.effort" class="tableElement">
-              {{ effort.toFixed(3) }}
-            </td>
-          </tr>
-        </thead>
-      </table>
-=======
     <div class="pages">
       <fieldset class="row">
         <legend>Tasks</legend>
@@ -99,54 +11,18 @@
         <MenuButton link="/Control" name="Temp Controls GUI" />
         <MenuButton link="/ROSDebug" name="ROS Debug Tools" />
       </fieldset>
->>>>>>> 16439038
     </div>
   </div>
 </template>
 
 <script lang="ts">
-import ROSLIB from "roslib"
-
-<<<<<<< HEAD
+import { inject } from 'vue'
 export default {
-  props: {
-    jointStateData: {
-      type: Object,
-      required: true,
-    },
-=======
-import { defineComponent, inject } from 'vue'
->>>>>>> 16439038
-
-    vertical: {
-      type: Boolean,
-      required: true,
-    },
-  },
   created() {
-    const ws:any = inject<WebSocket>('webSocketService');
+    const ws: any = inject<WebSocket>('webSocketService');
 
     ws.send('Hello, WebSocket!');
   },
-
-  data() {
-    return {
-      motors: [],
-
-      radium_m: 0
-    };
-  },
-
-  created: function () {
-    let radius_param = new ROSLIB.Param({
-      ros: this.$ros,
-      name: "wheel/radius"
-    });
-
-    radius_param.get((radius_m) => {
-      this.radius_m = radius_m;
-    })
-  }
 };
 
 </script>
@@ -156,44 +32,4 @@
   display: inline-block;
   align-content: center;
 }
-
-.box {
-  border-radius: 5px;
-  padding: 10px;
-  border: 1px solid black;
-  text-align: right;
-  vertical-align: top;
-}
-
-.tableFormat {
-  border-collapse: collapse;
-  border-spacing: 0;
-}
-
-.tableFormat td {
-  border-color: black;
-  border-style: solid;
-  border-width: 1px;
-  font-size: 13px;
-  overflow: hidden;
-  padding: 10px 5px;
-  word-break: normal;
-}
-
-.tableFormat th {
-  border-color: black;
-  border-style: solid;
-  border-width: 1px;
-  font-size: 13px;
-  font-weight: normal;
-  overflow: hidden;
-  padding: 10px 5px;
-  word-break: normal;
-}
-
-.tableFormat .tableElement {
-  border-color: inherit;
-  text-align: center;
-  vertical-align: top;
-}
 </style>