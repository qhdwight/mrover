--- conflicted
+++ resolved
@@ -37,7 +37,7 @@
                             {{ (jointStateData.velocity[index] * radius_m).toFixed(3) }}
                         </td>
                         <td>
-                            {{ (jointStateData.effort[index]*1).toFixed(3) }}
+                            {{ (jointStateData.effort[index] * 1).toFixed(3) }}
                         </td>
                     </tr>
                 </tbody>
@@ -94,12 +94,6 @@
 </template>
   
 <script lang="ts">
-import { inject } from 'vue';
-<<<<<<< HEAD
-
-
-=======
->>>>>>> 4f27157c
 export default {
     props: {
         // Table will only render headers if these values are not passed w/ v-bind
@@ -116,39 +110,11 @@
 
     data() {
         return {
-<<<<<<< HEAD
-            websocket: inject("webSocketService") as WebSocket,
-            motors: [],
             radius_m: 0
-=======
-            websocket: inject('webSocketService') as WebSocket,
-            motors: [],
-
-            radius_m: 1
->>>>>>> 4f27157c
         };
     },
 
     created: function () {
-        this.websocket.onmessage = (msg) => {
-<<<<<<< HEAD
-            msg = JSON.parse(msg.data)
-            if (msg.type == "joint_state") {
-                this.name = msg.name;
-                this.position = msg.position;
-                this.velocity = msg.velocity;
-                this.effore = msg.effort;
-            }
-        }
-=======
-        msg = JSON.parse(msg.data)
-        if(msg.type == "joint_state"){
-            this.name = msg.name;
-            this.position = msg.position;
-            this.velocity = msg.velocity;
-            this.effort = msg.effort;
-    }
-  }
         // let radius_param = new ROSLIB.Param({
         //     ros: this.$ros,
         //     name: "wheel/radius"
@@ -157,7 +123,6 @@
         // radius_param.get((radius_m) => {
         //     this.radius_m = radius_m;
         // })
->>>>>>> 4f27157c
     }
 };
 </script>
