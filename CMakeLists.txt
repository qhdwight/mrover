--- conflicted
+++ resolved
@@ -119,62 +119,8 @@
     target_compile_definitions(${name}_nodelet PRIVATE ${ARGN})
 endmacro()
 
-<<<<<<< HEAD
-# Subdirectories before message declarations
-set(MROVER_CMAKE_INCLUDES "")
-
-
-# -=-=-=-=-=-=-=-=-=-=-=-=-=-=-=-=-=-=-=-=-=-
-# Specify build details by appending to lists
-# and implementing the some extra macros
-# Add new devices as elseif blocks
-# Select device with --cmake-flags -D DEVICE=<fill in device>
-# -=-=-=-=-=-=-=-=-=-=-=-=-=-=-=-=-=-=-=-=-=-
-
-if (${DEVICE} MATCHES "raspi4")
-    # -=-=-=-=-
-    # Lists
-    # -=-=-=-=-
-
-    # Add any raspi4 specific packages here
-    # list(APPEND _PACKAGES )
-
-    # -=-=-=-=-
-    # Macros
-    # -=-=-=-=-
-
-    macro(include_directories_macro)
-        include_directories(
-                ${catkin_INCLUDE_DIRS}
-        )
-    endmacro()
-
-    # define an add and link macro
-    # Put items here to build
-    macro(add_and_link_macro)
-        # add_cpp_node_macro(arm_bridge "src/esw/arm_bridge/*")
-    endmacro()
-else ()
-    # -=-=-=-=-
-    # Lists
-    # -=-=-=-=-
-
-    # Add any laptop specific packages here
-    list(APPEND MROVER_PACKAGES
-            tf2_geometry_msgs
-            tf2_ros
-            tf2
-            gazebo_ros
-    )
-
-    # append subdirectories
-    # list(APPEND MROVER_CMAKE_INCLUDES
-    #         starter_project/autonomy/AutonomyStarterProject.cmake
-    # )
-=======
 macro(mrover_add_gazebo_plugin name sources includes)
     mrover_add_library(${name} ${sources} ${includes})
->>>>>>> d15510a5
 
     # TODO: find a proper variable name that points to /opt/ros/noetic/lib
     target_link_directories(${name} PRIVATE ${GAZEBO_LIBRARY_DIRS} /opt/ros/noetic/lib)
@@ -183,59 +129,6 @@
     set_target_properties(${name} PROPERTIES CXX_STANDARD 17)
 endmacro()
 
-<<<<<<< HEAD
-    # -=-=-=-=-
-    # Macros
-    # -=-=-=-=-
-
-    # These packages need to be found individually
-    macro(add_packages_macro)
-        find_package(OpenCV REQUIRED)
-        find_package(gazebo REQUIRED)
-        find_package(Eigen3 REQUIRED)
-        find_package(ZED 2 QUIET)
-        if (ZED_FOUND)
-            # Anything newer than C++17 combined with libstdc++13 is not supported just yet by NVCC (the CUDA compiler)
-            set(CMAKE_CUDA_STANDARD 17)
-            set(CMAKE_CUDA_STANDARD_REQUIRED ON)
-            set(CMAKE_CUDA_SEPARABLE_COMPILATION ON)
-            # Jetson Xavier NX is Volta 7.2 architecture
-            # Perception Laptop (A4000, Quadro version of RTX 3080) is Ampere 8.6 architecture
-            set(CMAKE_CUDA_ARCHITECTURES 72 86)
-            enable_language(CUDA)
-        endif ()
-    endmacro()
-
-    # define an add and link macro
-    # Put items here to build
-    macro(add_and_link_macro)
-        # add_cpp_nodelet_macro(tag_detector_nodelet src/perception/tag_detector/*.cpp src/perception/tag_detector)
-        # target_precompile_headers(tag_detector_nodelet PRIVATE src/perception/tag_detector/pch.hpp)
-        # target_link_libraries(tag_detector_nodelet PRIVATE opencv_core opencv_objdetect opencv_aruco opencv_imgproc lie)
-
-        add_cpp_library_macro(lie src/util/lie/*.cpp src/util/lie)
-
-        add_cpp_interface_library_macro(moteus deps/moteus/lib/cpp/mjbots)
-        
-        add_gazebo_plugin_macro(differential_drive_plugin_6w src/gazebo/differential_drive_6w.cpp src)
-
-        add_gazebo_plugin_macro(kinect_plugin src/gazebo/gazebo_ros_openni_kinect.cpp src/gazebo)
-        target_link_libraries(kinect_plugin PRIVATE gazebo_ros_camera_utils DepthCameraPlugin Eigen3::Eigen)
-        set_target_properties(kinect_plugin PROPERTIES CXX_CLANG_TIDY "")
-
-        if (ZED_FOUND)
-            add_cpp_nodelet_macro(zed_nodelet src/perception/zed_wrapper/*.c* src/perception/zed_wrapper)
-            target_precompile_headers(zed_nodelet PRIVATE src/perception/zed_wrapper/pch.hpp)
-            target_include_directories(zed_nodelet SYSTEM PRIVATE ${ZED_INCLUDE_DIRS} ${CUDA_INCLUDE_DIRS})
-            target_link_libraries(zed_nodelet PRIVATE ${ZED_LIBRARIES} ${OpenCV_LIBRARIES} ${SPECIAL_OS_LIBS} lie)
-            target_compile_definitions(zed_nodelet PRIVATE
-                    MROVER_IS_NODELET # Generate code relevant to nodelet
-                    ALLOW_BUILD_DEBUG # Ignore ZED warnings about Debug mode
-                    __CUDA_INCLUDE_COMPILER_INTERNAL_HEADERS__ # Eigen includes some files it should not, ignore
-            )
-        endif ()
-    endmacro()
-=======
 ### ============ ###
 ### Dependencies ###
 ### ============ ###
@@ -254,7 +147,6 @@
     # Perception Laptop (A4000, Quadro version of RTX 3080) is Ampere 8.6 architecture
     set(CMAKE_CUDA_ARCHITECTURES 72 86)
     enable_language(CUDA)
->>>>>>> d15510a5
 endif ()
 
 find_package(
