--- conflicted
+++ resolved
@@ -32,7 +32,6 @@
 # CSV
 *.csv
 
-<<<<<<< HEAD
 # STM32 workspace
 .metadata
 
@@ -47,7 +46,6 @@
 
 *.xml
 *.launch
-=======
+
 # Virtual Environment
-/venv/
->>>>>>> 0eb0a4b4
+/venv/